--- conflicted
+++ resolved
@@ -1,26 +1,16 @@
 language: python
-<<<<<<< HEAD
 addons:
   apt:
     packages:
       - libhdf5-serial-dev
       - libnetcdf-dev
       - libspatialite-dev
-=======
 dist: trusty
 sudo: false
->>>>>>> b3fb17ad
 python:
   - 2.7
   - 3.3
   - 3.4
-<<<<<<< HEAD
-=======
-addons:
-  apt:
-    packages:
-      - libspatialite-dev
->>>>>>> b3fb17ad
 install:
   - python setup.py install
 # command to run tests
