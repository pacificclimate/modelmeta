--- conflicted
+++ resolved
@@ -32,12 +32,8 @@
 }
 
 index.netcdf.files.sqlite <- function(file.list, db.file) {
-<<<<<<< HEAD
-  con <- dbConnect("SQLite", dbname=db.file)
-=======
   drv <- dbDriver("SQLite")
   con <- dbConnect(drv, dbname=db.file)
->>>>>>> 8946c3d5
   lapply(file.list, index.netcdf, con)
   dbDisconnect(con)
 }
@@ -46,11 +42,7 @@
   print(filename)
   filename <- gsub("[/]+", "/", filename)
   f <- nc_open(filename)
-<<<<<<< HEAD
-  dbBeginTransaction(con)
-=======
   dbBegin(con)
->>>>>>> 8946c3d5
   #dbGetQuery(con, "BEGIN TRANSACTION")
   data.file.id <- get.data.file.id(f, filename, con)
   dbCommit(con)
