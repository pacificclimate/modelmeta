--- conflicted
+++ resolved
@@ -53,17 +53,11 @@
 """
 
 import os
-<<<<<<< HEAD
-import logging
-import datetime
-import functools
-=======
 import sys
 import hashlib
 import logging
 import datetime
 import collections
->>>>>>> 88fb0a40
 
 import numpy as np
 from sqlalchemy import create_engine, func
@@ -903,14 +897,10 @@
         'xc_grid_step': mean_step_size(xc_values),
         'yc_grid_step': mean_step_size(yc_values),
         'evenly_spaced_y': is_regular_series(yc_values),
-<<<<<<< HEAD
-    }
-=======
     }
 
 
 if sys.version_info[0:2] >= (3, 2):
     import functools
     get_level_set_info = functools.lru_cache(maxsize=4)(get_level_set_info)
-    get_grid_info = functools.lru_cache(maxsize=4)(get_grid_info)
->>>>>>> 88fb0a40
+    get_grid_info = functools.lru_cache(maxsize=4)(get_grid_info)